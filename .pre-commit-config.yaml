--- conflicted
+++ resolved
@@ -49,19 +49,14 @@
     name: clippy-with-tests
     entry: cargo clippy
     args: ["--all-features", "--tests", "--", "-D", "warnings"]
-    language: system
+    language: rust
     types: [rust]
     pass_filenames: false
   - id: clippy
     name: clippy
     entry: cargo clippy
-<<<<<<< HEAD
     args: ["--all-features", "--", "-D", "warnings"]
-    language: system
-=======
-    args: ["--all-features", "--tests", "--", "-D", "warnings"]
     language: rust
->>>>>>> 8917733c
     types: [rust]
     pass_filenames: false
   - id: deny
